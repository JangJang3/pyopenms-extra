<<<<<<< HEAD
import sys, os
from PyQt5.QtWidgets import QApplication, QMainWindow, QVBoxLayout, QWidget, QAction
=======
import sys

from PyQt5.QtWidgets import QApplication, QMainWindow, QVBoxLayout, QHBoxLayout, QWidget, QAction
>>>>>>> 3bf9b1cb

import pyqtgraph as pg
from pyqtgraph import PlotWidget

import numpy as np

import time
import pyopenms

pg.setConfigOption('background', 'w') # white background
pg.setConfigOption('foreground', 'k') # black peaks

class GUI_EXAMPLE_BASE(QMainWindow):

    def __init__(self):
        QMainWindow.__init__(self)
        self.resize(800, 600) 
        self._initUI()

    def _initUI(self):
        self.setWindowTitle('Example Widget Viewer')
        self.centerWidget = QWidget(self)
        self.setCentralWidget(self.centerWidget)
        self.layout = QVBoxLayout(self.centerWidget)

        self._setMainMenu()
        self._setExitButton()

    def _setMainMenu(self):
        mainMenu = self.menuBar()
        mainMenu.setNativeMenuBar(False)
        self.titleMenu = mainMenu.addMenu('PyOpenMS')

    def _setExitButton(self):
        exitButton = QAction('Exit', self)
        exitButton.setShortcut('Ctrl+Q')
        exitButton.setStatusTip('Exit application')
        exitButton.triggered.connect(self.close)
        self.titleMenu.addAction(exitButton)
        
    def closeEvent(self, event):
        event.accept()

    def setExampleWidget(self, widget):
        self.widget = widget
        self.layout.addWidget(self.widget)


if __name__ == '__main__':
    app = QApplication(sys.argv)
    ex = GUI_EXAMPLE_BASE()
    ex.show()
    sys.exit(app.exec_())<|MERGE_RESOLUTION|>--- conflicted
+++ resolved
@@ -1,11 +1,6 @@
-<<<<<<< HEAD
-import sys, os
-from PyQt5.QtWidgets import QApplication, QMainWindow, QVBoxLayout, QWidget, QAction
-=======
 import sys
 
-from PyQt5.QtWidgets import QApplication, QMainWindow, QVBoxLayout, QHBoxLayout, QWidget, QAction
->>>>>>> 3bf9b1cb
+from PyQt5.QtWidgets import QApplication, QMainWindow, QVBoxLayout, QWidget, QAction
 
 import pyqtgraph as pg
 from pyqtgraph import PlotWidget
