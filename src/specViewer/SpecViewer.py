import sys, os
from PyQt5.QtWidgets import QApplication, QMainWindow, QVBoxLayout, \
        QHBoxLayout, QWidget, QDesktopWidget, QMessageBox, QPushButton, \
        QLabel, QAction, QFileDialog, QTableView, QSplitter, \
        QDialog, QToolButton, QLineEdit, QRadioButton, QGroupBox, \
        QFormLayout, QDialogButtonBox, QAbstractItemView
from PyQt5.QtCore import Qt, QAbstractTableModel, pyqtSignal, QItemSelectionModel
from PyQt5.QtGui import QStandardItemModel, QStandardItem, QPainter, QIcon, QBrush, QColor, QPen, QPixmap, QIntValidator

import pyqtgraph as pg
from pyqtgraph import PlotWidget

import numpy as np
import pandas as pd
from collections import namedtuple

# define Constant locally until bug in pyOpenMS is fixed
def pyopenms():
    def Constants():
        PROTON_MASS_U = 1.0072764667710
import pyopenms 
<<<<<<< HEAD
#import pyopenms.Constants
=======

>>>>>>> e27f95f2

# structure for each input masses
MassDataStruct = namedtuple('MassDataStruct', "mz_theo_arr \
                            color marker")
#                            isMono isAvg
TOL = 1e-5 # ppm
#colorset = ('b', 'g', 'r', 'c', 'm', 'y', 'k')
pg.setConfigOption('background', 'w') # white background
pg.setConfigOption('foreground', 'k') # black peaks

SymbolSet = ('o', 's', 't', 't1', 't2', 't3','d', 'p', 'star')
RGBs = [[0,0,200], [0,128,0], [19,234,201], [195,46,212], [237,177,32],
    [54,55,55], [0,114,189],[217,83,25], [126,47,142], [119,172,48]]
Symbols = pg.graphicsItems.ScatterPlotItem.Symbols


class MassList():

    def __init__(self, file_path):
        df = pd.read_csv(file_path, sep='\t', header=0) # data with only one column and header is expected
        self.setMassList(df)

    def setMassList(self, df):
        if 'MonoisotopicMass' in df.columns: # parsing a result file from FLASHDeconv
            self.mass_list = df['MonoisotopicMass'].to_numpy().ravel().tolist()
        else :
            self.mass_list = df.to_numpy().ravel().tolist()

    def getMassStruct(self, cs_range=[2,100]):
        mds_dict = {}
        for mNum, mass in enumerate(self.mass_list):
            mds_dict[mass] = self.getMassDataStructItem(mNum, mass, cs_range)
        return mds_dict
    
    def getMassDataStructItem(self, index, mass, cs_range):
        marker = SymbolSet[index%len(SymbolSet)]
        color = RGBs[index%len(RGBs)]
        theo_mz = self.calculateTheoMzList(mass, cs_range)
        return MassDataStruct(mz_theo_arr=theo_mz, 
                    marker=marker, color=color)

    def calculateTheoMzList(self, mass, cs_range, mz_range=(0,0)):
        theo_mz_list = []
        for cs in range(cs_range[0], cs_range[1]+1):
            print(type(mass), "....", mass)
            mz = (mass + cs * pyopenms.Constants.PROTON_MASS_U) / cs
            ''' add if statement for mz_range '''
            theo_mz_list.append((cs,mz))
        return theo_mz_list
    
    def addNewMass(self, new_mass):
        index = len(self.mass_list)
        self.mass_list.append(new_mass)
        return self.getMassDataStructItem(index, new_mass)
        
class MassSpecData():

    def readMzML(self, mzML_path):
        exp = pyopenms.MSExperiment()
        pyopenms.MzMLFile().load(mzML_path, exp)

        scan_list = []
        for spec in exp:
            scan_list.append(spec)
        
        return scan_list

class Spectrum():

    def __init__(self, spec):
        self.spectrum = spec
    
    def findNearestPeakWithTheoPos(self, theo_mz, tol=-1):
        nearest_p = self.spectrum[self.spectrum.findNearest(theo_mz)] # test purpose
<<<<<<< HEAD
        if tol == -1:
            tol = TOL * theo_mz # ppm
=======
        tol = TOL * theo_mz # ppm
>>>>>>> e27f95f2
        if abs(theo_mz-nearest_p.getMZ()) > tol:
            return None;
        
        return nearest_p

class SpectrumWidget(PlotWidget):
    
    def __init__(self, parent=None, dpi=100):
        PlotWidget.__init__(self)
        self.setLimits(yMin=0, xMin=0)
        # self.setMouseEnabled(y=False)
        self.setLabel('bottom', 'm/z')
        self.setLabel('left', 'intensity')
        self.getViewBox().sigRangeChangedManually.connect(self.modifyYAxis)
        self.highlighted_peak_label = None
        self.proxy = pg.SignalProxy(self.scene().sigMouseMoved, rateLimit=60, slot=self.onMouseMoved)
    
    def modifyYAxis(self):
        self.currMaxY = self.getMaxYfromX(self.getAxis('bottom').range)
        if self.currMaxY:
            self.setYRange(0, self.currMaxY)

        try:
            if self._charge_visible:
                self.annotateChargeLadder(self._charge_visible)
        except (AttributeError, NameError):
            return

    def plot_func(self, spec):
        # plot spectrum
        self.plot(clear=True)
        self.spec = spec
        self.mz, self.ints = self.spec.spectrum.get_peaks()
        self.plot_spectrum(self.mz, self.ints)

    def plot_anno(self, masses):
        # initiation
        try:
            for p in self._charge_mark_on_peak:
                p.clear()
            for l in self._charge_mark_on_peak_label:
                l.setPos(0,0)
            for mass in self._charge_ladder_lines:
                for key, value in self._charge_ladder_lines[mass].items():
                    value.clear()
                for key, value in self._charge_ladder_labels[mass].items():
                    value.setPos(0,0)
            cur_visible = self._charge_visible
        except (AttributeError, NameError):
            cur_visible = []

        self._charge_mark_on_peak = []
        self._charge_mark_on_peak_label = []
        self._charge_ladder_lines = dict()
        self._charge_ladder_labels = dict()

        self.masses = masses
        # annotation        
        'anno: on expr. peak'
        self.annotateChargesOnPeak()
        
        'anno: charge ladder'
        self.currMaxY = self.getMaxYfromX(self.getAxis('bottom').range) 
        self.annotateChargeLadder(cur_visible)
        
    def getMaxYfromX(self, xrange):
        x_index_list = np.where( (self.mz >= xrange[0]) & (self.mz <= xrange[1]) )
        if not len(x_index_list[0]):
            return 0

        x_start_index = x_index_list[0][0]
        x_end_index = x_index_list[0][-1] + 1
        ymax_index = x_start_index + self.ints[x_start_index:x_end_index].argmax()
        return self.ints[ymax_index]
        
    def plot_spectrum(self, data_x, data_y):
        bargraph = pg.BarGraphItem(x=data_x, height=data_y, width=0)
        self.addItem(bargraph)
        
    def annotateChargesOnPeak(self):
        for mass, mass_strc in self.masses.items():
            theo_list = mass_strc.mz_theo_arr
            
            for theo in theo_list:
                exp_p = self.spec.findNearestPeakWithTheoPos(theo[1])
                if exp_p==None or exp_p.getIntensity()==0:
                    continue
                x = exp_p.getMZ()
                y = exp_p.getIntensity()
                self._charge_mark_on_peak.append(self.plot([x], [y], symbol=mass_strc.marker, 
                          symbolBrush=pg.mkBrush(mass_strc.color), symbolSize=14))
                label = pg.TextItem(text='+'+str(theo[0]), color=(0,0,0), anchor=(0.5,1))
                self.addItem(label)
                label.setPos(x, y)
                self._charge_mark_on_peak_label.append(label)

    def annotateChargeLadder(self, charge_visible=[]):
        self._charge_visible = charge_visible

        for mass, mass_strc in self.masses.items():
            mass = str(mass)
            if mass in self._charge_visible:

                # calculating charge ladder....
                theo_list = mass_strc.mz_theo_arr 
                mzlist = []
                # xlimit = self.getAxis('bottom').range
                xlimit = [self.mz[0], self.mz[-1]]
                for theo in theo_list: # [0]charge [1]mz
                    if ( (theo[1] <= xlimit[0]) | (theo[1] >= xlimit[1]) ):
                        continue
                    mzlist.append(theo)

                if mass not in self._charge_ladder_lines: # should be visible, but not drawn before
                    pen = pg.mkPen(mass_strc.color, width=2, style=Qt.DotLine)
                    self._charge_ladder_lines[mass] = {}
                    self._charge_ladder_labels[mass] = {}
                    self._charge_ladder_lines[mass]['horizon'] = self.plot([xlimit[0], xlimit[1]],[self.currMaxY, self.currMaxY], pen=pen)
                    for th in mzlist:
                        self._charge_ladder_lines[mass][th[0]] = self.plot([th[1], th[1]], [0, self.currMaxY], pen=pen)
                        label = pg.TextItem(text='+'+str(th[0]), color=mass_strc.color, anchor=(1,-1))
                        label.setPos(th[1], self.currMaxY)
                        # self._charge_ladder_lines[mass][th[0]].addItem(label)
                        label.setParentItem(self._charge_ladder_lines[mass][th[0]])
                        self._charge_ladder_labels[mass][th[0]] = label
                    # self.addItem(pg.InfiniteLine(pos=self.currMaxY, angle=0))
                    # anno_vb.addItem(pg.InfiniteLine(pos=theo[1], angle=90))
                else:
                    self._charge_ladder_lines[mass]['horizon'].setData([xlimit[0], xlimit[1]],[self.currMaxY, self.currMaxY])
                    for th in mzlist:
                        self._charge_ladder_lines[mass][th[0]].setData([th[1], th[1]], [0, self.currMaxY])
                        self._charge_ladder_labels[mass][th[0]].setPos(th[1], self.currMaxY)
            else:
                if mass in self._charge_ladder_lines:
                    for key, value in self._charge_ladder_lines[mass].items():
                        value.clear()
                    for key, value in self._charge_ladder_labels[mass].items():
                        value.setPos(0,0)

    def onMouseMoved(self, evt):
        pos = evt[0]  ## using signal proxy turns original arguments into a tuple
        if self.sceneBoundingRect().contains(pos):
            mouse_point = self.getViewBox().mapSceneToView(pos)
            nearest_p = self.spec.findNearestPeakWithTheoPos(mouse_point.x(), 1e12) # TODO: choose largest peak in tolerance range instead of nearest one
            if nearest_p == None or nearest_p.getIntensity() == 0:
                return

            if abs(mouse_point.x() - nearest_p.getMZ()) < 10.0:  # TODO: calculate from pixel with
                x = nearest_p.getMZ()
                y = nearest_p.getIntensity()

                if self.highlighted_peak_label != None:
                    self.removeItem(self.highlighted_peak_label)

                self.highlighted_peak_label = pg.TextItem(text='{0:.3f}'.format(x), color=(100,100,100), anchor=(0.5,1))
                self.highlighted_peak_label.setPos(x, y)
                self.addItem(self.highlighted_peak_label)
        else:
            # mouse moved out of visible area: remove highlighting item
            if self.highlighted_peak_label != None:
                self.removeItem(self.highlighted_peak_label)





class ScanWidget(QWidget):
    
    scanClicked = pyqtSignal() # signal to connect SpectrumWidget
    header = ('MS level', 'Index', 'RT')
    def __init__(self, scanList, *args):
       QWidget.__init__(self, *args)
       self.scanList = scanList

       self.table_model = ScanTableModel(self, self.scanList, self.header)
       self.table_view = QTableView()
       self.table_view.setSelectionMode(QAbstractItemView.SingleSelection)
       self.table_view.setSelectionBehavior(QAbstractItemView.SelectRows)
       # bind cell click to a method reference
       self.table_view.clicked.connect(self.selectRow)
       self.table_view.setModel(self.table_model)
       self.table_view.setSelectionModel(QItemSelectionModel(self.table_model))
       self.table_view.selectionModel().currentChanged.connect(self.onCurrentChanged) # update if keyboard moves to new row

       # enable sorting
       # self.table_view.setSortingEnabled(True)

       layout = QVBoxLayout(self)
       layout.addWidget(self.table_view)
       self.setLayout(layout)
       
       # default : first row selected.
       self.table_view.selectRow(0)
       # self.selectRow(self.table_view.selectedIndexes()[0])
       
    def selectRow(self, index):
        self.curr_spec = Spectrum(self.scanList[index.siblingAtColumn(1).data()])
        self.scanClicked.emit()
    
    def onCurrentChanged(self, new_index, old_index):
        self.selectRow(new_index)

class ScanTableModel(QAbstractTableModel):
    '''
       keep the method names
       they are an integral part of the model
    '''
    def __init__(self, parent, scanlist, header, *args):
       QAbstractTableModel.__init__(self, parent, *args)
       self.scanlist = scanlist # data type: MSSpectrum
       self.header = header
       
       # create array with MSSpectrum (only MS level=1)
       self.scanRows = self.getScanListAsArray(scanlist) # data type: list
       self.scanRows = self.getOnlyMS1Spectrum()

    def getScanListAsArray(self, scanlist):
        scanArr = []
        for index, spec in enumerate(scanlist):
            MSlevel = 'MS' + str(spec.getMSLevel())
            RT = spec.getRT()
            scanArr.append([MSlevel, index ,RT])
        return scanArr
    
    def getOnlyMS1Spectrum(self):
        tmpScans = []
        for spec in self.scanRows:
            if spec[0] != 'MS1': # only MS1
                continue
            tmpScans.append(spec)
        return tmpScans
        
    def headerData(self, col, orientation, role):
        if orientation == Qt.Horizontal and role == Qt.DisplayRole:
           return self.header[col]
        return None
    
    def rowCount(self, parent):
        return len(self.scanRows)
    
    def columnCount(self, parent):
        return len(self.header)
    
    def setData(self, index, value, role):
        if not index.isValid():
           return False
       
        self.dataChanged.emit(index, index)
        return True
    
    def flags(self, index):
        if not index.isValid():
           return None
        return Qt.ItemIsEnabled | Qt.ItemIsSelectable
        
    def data(self, index, role):
        if not index.isValid():
           return None
        value = self.scanRows[index.row()][index.column()]
        if role == Qt.EditRole:
            return value
        elif role == Qt.DisplayRole:
            return value

class ControllerWidget(QWidget):

    def __init__(self, mass_path, plot, *args):
        QWidget.__init__(self, *args)
        hbox = QVBoxLayout()
        self.setMaximumWidth(350)
        self.spectrum = plot

        # data processing
        self.mlc = MassList(mass_path)
        self.masses = self.mlc.getMassStruct()

        self.setMassTableView()
        self.setMassLineEdit()
        self.setParameterBox()

        self.spectrum.plot_anno(self.masses) # plotting

        hbox.addWidget(self.massTable)
        hbox.addLayout(self.massLineEditLayout)
        hbox.addWidget(self.paramBox)
        # hbox.addWidget(self.paramButton)
        self.setLayout(hbox)

    def setMassTableView(self):
        # set controller widgets
        self.massTable = QTableView()
        self.model = QStandardItemModel(self)
        self.model.setHorizontalHeaderLabels(["Masses"])
        self.model.itemChanged.connect(self.check_check_state)
        for mass, mStruct in self.masses.items():
            self.setListViewWithMass(mass, mStruct)
        self.massTable.setModel(self.model)
        self.massTable.resizeColumnToContents(0)
        self._data_visible = []

    def setMassLineEdit(self):
        self.massLineEditLayout = QHBoxLayout()
        self.massLineEdit = QLineEdit()
        self.massLineEditButton = QToolButton()
        self.massLineEditButton.setText("Add")
        self.massLineEditLabel = QLabel('Add mass to list')
        self.massLineEditLabel.setBuddy(self.massLineEdit)
        self.massLineEditLayout.addWidget(self.massLineEditLabel)
        self.massLineEditLayout.addWidget(self.massLineEdit)
        self.massLineEditLayout.addWidget(self.massLineEditButton)
        self.massLineEditButton.clicked.connect(self.addMassToListView)     

    def setParameterBox(self):
        self.paramBox = QGroupBox('Parameter')
        paramLayout = QVBoxLayout(self.paramBox)

        paramLayout.addLayout(self.setChargeRangeLineEdit())

        self.paramButton = QPushButton()
        self.paramButton.setText('Reload')
        self.paramButton.clicked.connect(self.reloadSpecWithParam)
        paramLayout.addWidget(self.paramButton)

    def setChargeRangeLineEdit(self):
        self.cs_range = [2, 100]

        csRangeEditLayout = QHBoxLayout()
        self.csMinLineEdit = QLineEdit()
        self.csMaxLineEdit = QLineEdit()
        csMinLineEditLabel = QLabel('min')
        csMaxLineEditLabel = QLabel('max')
        self.csMinLineEdit.setText('2')
        self.csMaxLineEdit.setText('100')
        csMinLineEditLabel.setBuddy(self.csMinLineEdit)
        csMaxLineEditLabel.setBuddy(self.csMaxLineEdit)

        csRangeEditLabel = QLabel('Charge range:')
        csRangeEditLabel.setToolTip("Minimum Charge should be equal to or larger than 2")
        csRangeEditLayout.addWidget(csRangeEditLabel)
        csRangeEditLayout.addWidget(csMinLineEditLabel)
        csRangeEditLayout.addWidget(self.csMinLineEdit)
        csRangeEditLayout.addWidget(csMaxLineEditLabel)
        csRangeEditLayout.addWidget(self.csMaxLineEdit)

        return csRangeEditLayout

    def setMassListExportButton(self):
        self.setmassbutton = ''

    def reloadSpecWithParam(self):
        minCs = self.csMinLineEdit.text()
        maxCs = self.csMaxLineEdit.text()
        
        if self.isError_reloadSpecWithParam(minCs, maxCs):
            self.csMinLineEdit.setText('2')
            self.csMaxLineEdit.setText('100')
            return
        
        # redraw
        self.cs_range = [int(minCs), int(maxCs)]
        self.masses = self.mlc.getMassStruct(self.cs_range)
        self.spectrum.plot_anno(self.masses)


    def isError_reloadSpecWithParam(self, minCs, maxCs):
        v = QIntValidator()
        v.setBottom(2)
        self.csMinLineEdit.setValidator(v)
        self.csMaxLineEdit.setValidator(v)

        if int(minCs) > int(maxCs):
            return True

        return False

    def getSymbolIcon(self, symbol, color):

        px = QPixmap(20, 20)
        px.fill(Qt.transparent)
        qp = QPainter(px)
        qpen = QPen(Qt.black, 0.05)
        qc = QColor()
        qc.setRgb(color[0], color[1], color[2])

        qp.setRenderHint(QPainter.Antialiasing)
        qp.setPen(qpen)
        qp.setBrush(QBrush(qc))
        qp.translate(10,10)
        qp.scale(20,20)
        qp.drawPath(Symbols[symbol])
        qp.end()

        return QIcon(px)

    def setListViewWithMass(self, mass, mStruct):
        
        icon = self.getSymbolIcon(mStruct.marker, mStruct.color)
        item = QStandardItem(icon, str(mass))
        item.setCheckable(True)

        self.model.appendRow([item])
            
    def check_check_state(self, i):
        if not i.isCheckable():  # Skip data columns.
            return

        mass = i.text()
        checked = i.checkState() == Qt.Checked

        if mass in self._data_visible:
            if not checked:
                self._data_visible.remove(mass)
                self.spectrum.annotateChargeLadder(self._data_visible)
        else:
            if checked:
                self._data_visible.append(mass)
                self.spectrum.annotateChargeLadder(self._data_visible)
    
    def addMassToListView(self):
        new_mass = self.massLineEdit.text()
        self.massLineEdit.clear()
        try:
            new_mass = float(new_mass)
        except:
            return
        new_mass_str = self.mlc.addNewMass(new_mass)
        self.masses[new_mass] = new_mass_str

        # redraw
        self.spectrum.plot_anno(self.masses)
        self.setListViewWithMass(new_mass, new_mass_str)

class OpenMSWidgets(QWidget):

    def __init__(self, *args, **kwargs):
        QWidget.__init__(self, *args, **kwargs)
        self.mainlayout = QHBoxLayout(self)
        self.isAnnoOn = False
    
    def clearLayout(self, layout):
        for i in reversed(range(layout.count())): 
            layout.itemAt(i).widget().setParent(None)

    def loadFile(self, file_path):
        
        self.isAnnoOn = False
        self.msexperimentWidget = QSplitter(Qt.Vertical)

        # data processing
        scans = MassSpecData().readMzML(file_path)
        
        # set Widgets
        self.spectrum = SpectrumWidget()
        self.scan = ScanWidget(scans)
        self.scan.scanClicked.connect(self.redrawPlot)
        self.msexperimentWidget.addWidget(self.spectrum)
        self.msexperimentWidget.addWidget(self.scan)
        self.mainlayout.addWidget(self.msexperimentWidget)

        # default : first row selected.
        self.scan.table_view.selectRow(0)
        self.scan.selectRow(self.scan.table_view.selectedIndexes()[0])

    def redrawPlot(self):
        self.spectrum.plot_func(self.scan.curr_spec)
        if self.isAnnoOn:
            self.spectrum.plot_anno(self.controller.masses)
            self.spectrum.annotateChargeLadder(self.controller._data_visible) # update with current visibility

    def annotation_FLASHDeconv(self, mass_path):
        
        self.controller = ControllerWidget(mass_path, self.spectrum)
        self.isAnnoOn = True

        # Adding Splitter
        self.splitter_spec_contr = QSplitter(Qt.Horizontal)
        self.splitter_spec_contr.addWidget(self.msexperimentWidget)
        self.splitter_spec_contr.addWidget(self.controller)
        self.mainlayout.addWidget(self.splitter_spec_contr)

class FDInputDialog(QDialog):
    def __init__(self):     
        super(FDInputDialog, self).__init__()

        self.setWindowTitle("Starting FLASHDeconv Visualization")
        self.setupUI()
        
    def setupUI(self):
        mainlayout = QVBoxLayout()
        self.setLayout(mainlayout)
        self.setErrorMessageBox()

        # widgets
        self.mzmlFileLineEdit = QLineEdit()
        self.mzmlFileButton = QToolButton()
        self.mzmlFileButton.setText("...")
        self.massFileButton = QToolButton()
        self.massFileLineEdit = QLineEdit()
        self.massFileButton.setText("...")
        self.mTypeButton1 = QRadioButton("Monoisotopic")
        self.mTypeButton2 = QRadioButton("Average")
        self.mTypeButton1.setChecked(True)
        self.tolerance = QLineEdit()
        self.tolerance.setText("10")

        self.setFormGroupBox()

        # connection
        self.mzmlFileButton.clicked.connect(self.openMzMLFileDialog)
        self.massFileButton.clicked.connect(self.openMassFileDialog)
        
        # from group box - ok/cancel
        buttonBox = QDialogButtonBox(QDialogButtonBox.Ok | QDialogButtonBox.Cancel)
        buttonBox.accepted.connect(self.handleException)
        buttonBox.rejected.connect(self.reject)
        
        # layout
        mainlayout.addWidget(self.formGroupBox)
        mainlayout.addWidget(buttonBox)
    
    def setFormGroupBox(self):
        self.formGroupBox = QGroupBox()
        layout = QFormLayout()
        
        mzmlLyt = QHBoxLayout()
        mzmlLyt.addWidget(self.mzmlFileLineEdit)
        mzmlLyt.addWidget(self.mzmlFileButton)
        massLyt = QHBoxLayout()
        massLyt.addWidget(self.massFileLineEdit)
        massLyt.addWidget(self.massFileButton)
        mTypeLyt = QHBoxLayout()
        mTypeLyt.addWidget(self.mTypeButton1)
        mTypeLyt.addWidget(self.mTypeButton2)
        tolLyt = QHBoxLayout()
        tolLyt.addWidget(self.tolerance)
        
        layout.addRow(QLabel("Input mzML File:"), mzmlLyt)
        layout.addRow(QLabel("Input Mass File:"), massLyt)
        layout.addRow(QLabel("Input Mass Type:"), mTypeLyt)
        layout.addRow(QLabel("Tolerance(ppm):"), tolLyt)
        self.formGroupBox.setLayout(layout)
        
    def openMzMLFileDialog(self):
        fileName, _ = QFileDialog.getOpenFileName(self,
                                "Open File ", "", "mzML Files (*.mzML)")
        if fileName:
            self.mzmlFileLineEdit.setText(fileName)
        
    def openMassFileDialog(self):
        fileName, _ = QFileDialog.getOpenFileName(self,
                            "Open File ", "", "Text Files (*.csv, *tsv)")
        if fileName:
            self.massFileLineEdit.setText(fileName)
    
    def setErrorMessageBox(self):
        self.errorDlg = QMessageBox()
        self.errorDlg.setIcon(QMessageBox.Critical)
        self.errorDlg.setWindowTitle("ERROR")
    
    def handleException(self):        
        
        if not os.path.exists(self.mzmlFileLineEdit.text()):
            self.errorDlg.setText('Input mzML file doesn\'t exist.')
            self.errorDlg.exec_()
            return
        
        if not os.path.exists(self.massFileLineEdit.text()):
            self.errorDlg.setText('Input mass file doesn\'t exist.')
            self.errorDlg.exec_()
            return

        try:
            float(self.tolerance.text())
        except:
            self.errorDlg.setText('Tolerance is not a number.')
            self.errorDlg.exec_()
            return
        
        self.accept()
        
class App(QMainWindow):

    def __init__(self):
        QMainWindow.__init__(self)
        self.resize(1000, 700) # window size
        self.initUI()

    def initUI(self):
        self.setWindowTitle('FLASHDeconvView')
        # self.center()
        
        # layout
        self.setMainMenu()
        self.centerWidget =  QWidget(self)
        self.setCentralWidget(self.centerWidget)
        self.windowLay = QVBoxLayout(self.centerWidget)
        
        # default widget <- per spectrum
        self.setOpenMSWidget()
        
        ## test purpose
        # massPath = "/Users/jeek/Documents/A4B_UKE/FIA_Ova/190509_Ova_native_25ngul_R.tsv"
        # mzmlPath = "/Users/jeek/Documents/A4B_UKE/FIA_Ova/190509_Ova_native_25ngul_R.mzML"
        # self.openmsWidget.loadFile(mzmlPath)
        # self.openmsWidget.annotation_FLASHDeconv(massPath)

    def setOpenMSWidget(self):
        if self.windowLay.count() > 0 :
            self.clearLayout(self.windowLay)
        self.openmsWidget = OpenMSWidgets(self)
        self.windowLay.addWidget(self.openmsWidget)

    def setMainMenu(self):
        mainMenu = self.menuBar()
        mainMenu.setNativeMenuBar(False)
        
        self.titleMenu = mainMenu.addMenu('PyOpenMS')
        self.fileMenu = mainMenu.addMenu('File')
        # helpMenu = mainMenu.addMenu('Help')
        self.toolMenu = mainMenu.addMenu('Tools')
        
        self.setTitleMenu()
        self.setFileMenu()
        self.setToolMenu()
        
    def setTitleMenu(self):
        self.setExitButton()
        
    def setFileMenu(self):
        # open mzml file
        mzmlOpenAct = QAction('Open file', self)
        mzmlOpenAct.setShortcut('Ctrl+O')
        mzmlOpenAct.setStatusTip('Open new file')
        mzmlOpenAct.triggered.connect(self.openFileDialog)
        self.fileMenu.addAction(mzmlOpenAct)
        
    def setToolMenu(self):
        # FLASHDeconv Viewer
        fdAct = QAction('FLASHDeconvV', self)
        fdAct.triggered.connect(self.startFLASHDeconvV)
        self.toolMenu.addAction(fdAct)
        
    def startFLASHDeconvV(self):
        
        inputDlg = FDInputDialog()
        if inputDlg.exec_(): # data accepted
            self.mzmlPath = inputDlg.mzmlFileLineEdit.text()
            self.massPath = inputDlg.massFileLineEdit.text()
            self.tol = inputDlg.tolerance.text()
            self.isAvg = inputDlg.mTypeButton2.isChecked()
            
            if self.isAvg:
                print("Calculate with AVG mass")

            self.setOpenMSWidget()
            self.openmsWidget.loadFile(self.mzmlPath)
            self.openmsWidget.annotation_FLASHDeconv(self.massPath)
    
    def clearLayout(self, layout):
        for i in reversed(range(layout.count())): 
            layout.itemAt(i).widget().setParent(None)

    def openFileDialog(self):
        fileName, _ = QFileDialog.getOpenFileName(self,
                                "Open File ", "", "mzML Files (*.mzML)")
        if fileName:
            print('opening...', fileName)
            self.setOpenMSWidget()
            self.openmsWidget.loadFile(fileName)

    def center(self):        
        qr = self.frameGeometry()
        cp = QDesktopWidget().availableGeometry().center()  
        qr.moveCenter(cp)
        self.move(qr.topLeft())
    
    def setExitButton(self):
        exitButton = QAction('Exit', self)
        exitButton.setShortcut('Ctrl+Q')
        exitButton.setStatusTip('Exit application')
        exitButton.triggered.connect(self.close)
        self.titleMenu.addAction(exitButton)
        
    def closeEvent(self, event):
        self.close
        sys.exit(0)

        
if __name__ == '__main__':
    app = QApplication(sys.argv)
    ex = App()
    ex.show()
    sys.exit(app.exec_())<|MERGE_RESOLUTION|>--- conflicted
+++ resolved
@@ -19,11 +19,7 @@
     def Constants():
         PROTON_MASS_U = 1.0072764667710
 import pyopenms 
-<<<<<<< HEAD
 #import pyopenms.Constants
-=======
-
->>>>>>> e27f95f2
 
 # structure for each input masses
 MassDataStruct = namedtuple('MassDataStruct', "mz_theo_arr \
@@ -98,12 +94,8 @@
     
     def findNearestPeakWithTheoPos(self, theo_mz, tol=-1):
         nearest_p = self.spectrum[self.spectrum.findNearest(theo_mz)] # test purpose
-<<<<<<< HEAD
         if tol == -1:
             tol = TOL * theo_mz # ppm
-=======
-        tol = TOL * theo_mz # ppm
->>>>>>> e27f95f2
         if abs(theo_mz-nearest_p.getMZ()) > tol:
             return None;
         
