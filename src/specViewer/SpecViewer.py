import sys, os
from PyQt5.QtWidgets import QApplication, QMainWindow, QVBoxLayout, \
        QHBoxLayout, QWidget, QDesktopWidget, QMessageBox, QPushButton, \
        QLabel, QAction, QFileDialog, QTableView, QSplitter, \
        QDialog, QToolButton, QLineEdit, QRadioButton, QGroupBox, \
        QFormLayout, QDialogButtonBox, QAbstractItemView
from PyQt5.QtCore import Qt, QAbstractTableModel, pyqtSignal, QItemSelectionModel
from PyQt5.QtGui import QStandardItemModel, QStandardItem, QPainter, QIcon, QBrush, QColor, QPen, QPixmap, QIntValidator

import pyqtgraph as pg
from pyqtgraph import PlotWidget

import numpy as np
import pandas as pd
from collections import namedtuple

import pyopenms 
#import pyopenms.Constants

# structure for each input masses
MassDataStruct = namedtuple('MassDataStruct', "mz_theo_arr \
                            color marker")
#                            isMono isAvg
TOL = 1e-5 # ppm
#colorset = ('b', 'g', 'r', 'c', 'm', 'y', 'k')
pg.setConfigOption('background', 'w') # white background
pg.setConfigOption('foreground', 'k') # black peaks

SymbolSet = ('o', 's', 't', 't1', 't2', 't3','d', 'p', 'star')
RGBs = [[0,0,200], [0,128,0], [19,234,201], [195,46,212], [237,177,32],
    [54,55,55], [0,114,189],[217,83,25], [126,47,142], [119,172,48]]
Symbols = pg.graphicsItems.ScatterPlotItem.Symbols


class MassList():

    def __init__(self, file_path):
        df = pd.read_csv(file_path, sep='\t', header=0) # data with only one column and header is expected
        self.setMassList(df)

    def setMassList(self, df):
        if 'MonoisotopicMass' in df.columns: # parsing a result file from FLASHDeconv
            self.mass_list = df['MonoisotopicMass'].to_numpy().ravel().tolist()
        else :
            self.mass_list = df.to_numpy().ravel().tolist()

    def getMassStruct(self, cs_range=[2,100]):
        mds_dict = {}
        for mNum, mass in enumerate(self.mass_list):
            mds_dict[mass] = self.getMassDataStructItem(mNum, mass, cs_range)
        return mds_dict
    
    def getMassDataStructItem(self, index, mass, cs_range):
        marker = SymbolSet[index%len(SymbolSet)]
        color = RGBs[index%len(RGBs)]
        theo_mz = self.calculateTheoMzList(mass, cs_range)
        return MassDataStruct(mz_theo_arr=theo_mz, 
                    marker=marker, color=color)

    def calculateTheoMzList(self, mass, cs_range, mz_range=(0,0)):
        theo_mz_list = []
        for cs in range(cs_range[0], cs_range[1]+1):
<<<<<<< HEAD
            print(type(mass), "....", mass)
            mz = (mass + cs * 1.007) / cs
=======
            mz = (mass + cs * pyopenms.Constants.PROTON_MASS_U) / cs
>>>>>>> 0fad1250
            ''' add if statement for mz_range '''
            theo_mz_list.append((cs,mz))
        return theo_mz_list
    
    def addNewMass(self, new_mass):
        index = len(self.mass_list)
        self.mass_list.append(new_mass)
        return self.getMassDataStructItem(index, new_mass)
        
class MassSpecData():

    def readMzML(self, mzML_path):
        exp = pyopenms.MSExperiment()
        pyopenms.MzMLFile().load(mzML_path, exp)

        scan_list = []
        for spec in exp:
            scan_list.append(spec)
        
        return scan_list

class Spectrum():

    def __init__(self, spec):
        self.spectrum = spec
    
    def findNearestPeakWithTheoPos(self, theo_mz, tol=-1):
        nearest_p = self.spectrum[self.spectrum.findNearest(theo_mz)] # test purpose
        if tol == -1:
            tol = TOL * theo_mz # ppm
        if abs(theo_mz-nearest_p.getMZ()) > tol:
            return None;
        
        return nearest_p

class SpectrumWidget(PlotWidget):
    
    def __init__(self, parent=None, dpi=100):
        PlotWidget.__init__(self)
        self.setLimits(yMin=0, xMin=0)
        # self.setMouseEnabled(y=False)
        self.setLabel('bottom', 'm/z')
        self.setLabel('left', 'intensity')
        self.getViewBox().sigRangeChangedManually.connect(self.modifyYAxis)
        self.highlighted_peak_label = None
        self.proxy = pg.SignalProxy(self.scene().sigMouseMoved, rateLimit=60, slot=self.onMouseMoved)
    
    def modifyYAxis(self):
        self.currMaxY = self.getMaxYfromX(self.getAxis('bottom').range)
        if self.currMaxY:
            self.setYRange(0, self.currMaxY)

        try:
            if self._charge_visible:
                self.annotateChargeLadder(self._charge_visible)
        except (AttributeError, NameError):
            return

    def plot_func(self, spec):
        # plot spectrum
        self.plot(clear=True)
        self.spec = spec
        self.mz, self.ints = self.spec.spectrum.get_peaks()
        self.plot_spectrum(self.mz, self.ints)

    def plot_anno(self, masses):
        # initiation
        try:
            for p in self._charge_mark_on_peak:
                p.clear()
            for l in self._charge_mark_on_peak_label:
                l.setPos(0,0)
            for mass in self._charge_ladder_lines:
                for key, value in self._charge_ladder_lines[mass].items():
                    value.clear()
                for key, value in self._charge_ladder_labels[mass].items():
                    value.setPos(0,0)
            cur_visible = self._charge_visible
        except (AttributeError, NameError):
            cur_visible = []

        self._charge_mark_on_peak = []
        self._charge_mark_on_peak_label = []
        self._charge_ladder_lines = dict()
        self._charge_ladder_labels = dict()

        self.masses = masses
        # annotation        
        'anno: on expr. peak'
        self.annotateChargesOnPeak()
        
        'anno: charge ladder'
        self.currMaxY = self.getMaxYfromX(self.getAxis('bottom').range) 
        self.annotateChargeLadder(cur_visible)
        
    def getMaxYfromX(self, xrange):
        x_index_list = np.where( (self.mz >= xrange[0]) & (self.mz <= xrange[1]) )
        if not len(x_index_list[0]):
            return 0

        x_start_index = x_index_list[0][0]
        x_end_index = x_index_list[0][-1] + 1
        ymax_index = x_start_index + self.ints[x_start_index:x_end_index].argmax()
        return self.ints[ymax_index]
        
    def plot_spectrum(self, data_x, data_y):
        bargraph = pg.BarGraphItem(x=data_x, height=data_y, width=0)
        self.addItem(bargraph)
        
    def annotateChargesOnPeak(self):
        for mass, mass_strc in self.masses.items():
            theo_list = mass_strc.mz_theo_arr
            
            for theo in theo_list:
                exp_p = self.spec.findNearestPeakWithTheoPos(theo[1])
                if exp_p==None or exp_p.getIntensity()==0:
                    continue
                x = exp_p.getMZ()
                y = exp_p.getIntensity()
                self._charge_mark_on_peak.append(self.plot([x], [y], symbol=mass_strc.marker, 
                          symbolBrush=pg.mkBrush(mass_strc.color), symbolSize=14))
                label = pg.TextItem(text='+'+str(theo[0]), color=(0,0,0), anchor=(0.5,1))
                self.addItem(label)
                label.setPos(x, y)
                self._charge_mark_on_peak_label.append(label)

    def annotateChargeLadder(self, charge_visible=[]):
        self._charge_visible = charge_visible

        for mass, mass_strc in self.masses.items():
            mass = str(mass)
            if mass in self._charge_visible:

                # calculating charge ladder....
                theo_list = mass_strc.mz_theo_arr 
                mzlist = []
                # xlimit = self.getAxis('bottom').range
                xlimit = [self.mz[0], self.mz[-1]]
                for theo in theo_list: # [0]charge [1]mz
                    if ( (theo[1] <= xlimit[0]) | (theo[1] >= xlimit[1]) ):
                        continue
                    mzlist.append(theo)

                if mass not in self._charge_ladder_lines: # should be visible, but not drawn before
                    pen = pg.mkPen(mass_strc.color, width=2, style=Qt.DotLine)
                    self._charge_ladder_lines[mass] = {}
                    self._charge_ladder_labels[mass] = {}
                    self._charge_ladder_lines[mass]['horizon'] = self.plot([xlimit[0], xlimit[1]],[self.currMaxY, self.currMaxY], pen=pen)
                    for th in mzlist:
                        self._charge_ladder_lines[mass][th[0]] = self.plot([th[1], th[1]], [0, self.currMaxY], pen=pen)
                        label = pg.TextItem(text='+'+str(th[0]), color=mass_strc.color, anchor=(1,-1))
                        label.setPos(th[1], self.currMaxY)
                        # self._charge_ladder_lines[mass][th[0]].addItem(label)
                        label.setParentItem(self._charge_ladder_lines[mass][th[0]])
                        self._charge_ladder_labels[mass][th[0]] = label
                    # self.addItem(pg.InfiniteLine(pos=self.currMaxY, angle=0))
                    # anno_vb.addItem(pg.InfiniteLine(pos=theo[1], angle=90))
                else:
                    self._charge_ladder_lines[mass]['horizon'].setData([xlimit[0], xlimit[1]],[self.currMaxY, self.currMaxY])
                    for th in mzlist:
                        self._charge_ladder_lines[mass][th[0]].setData([th[1], th[1]], [0, self.currMaxY])
                        self._charge_ladder_labels[mass][th[0]].setPos(th[1], self.currMaxY)
            else:
                if mass in self._charge_ladder_lines:
                    for key, value in self._charge_ladder_lines[mass].items():
                        value.clear()
                    for key, value in self._charge_ladder_labels[mass].items():
                        value.setPos(0,0)

    def onMouseMoved(self, evt):
        pos = evt[0]  ## using signal proxy turns original arguments into a tuple
        if self.sceneBoundingRect().contains(pos):
            mouse_point = self.getViewBox().mapSceneToView(pos)
            nearest_p = self.spec.findNearestPeakWithTheoPos(mouse_point.x(), 1e12) # TODO: choose largest peak in tolerance range instead of nearest one
            if nearest_p == None or nearest_p.getIntensity() == 0:
                return

            if abs(mouse_point.x() - nearest_p.getMZ()) < 10.0:  # TODO: calculate from pixel with
                x = nearest_p.getMZ()
                y = nearest_p.getIntensity()

                if self.highlighted_peak_label != None:
                    self.removeItem(self.highlighted_peak_label)

                self.highlighted_peak_label = pg.TextItem(text='{0:.3f}'.format(x), color=(100,100,100), anchor=(0.5,1))
                self.highlighted_peak_label.setPos(x, y)
                self.addItem(self.highlighted_peak_label)
        else:
            # mouse moved out of visible area: remove highlighting item
            if self.highlighted_peak_label != None:
                self.removeItem(self.highlighted_peak_label)





class ScanWidget(QWidget):
    
    scanClicked = pyqtSignal() # signal to connect SpectrumWidget
    header = ('MS level', 'Index', 'RT')
    def __init__(self, scanList, *args):
       QWidget.__init__(self, *args)
       self.scanList = scanList

       self.table_model = ScanTableModel(self, self.scanList, self.header)
       self.table_view = QTableView()
       self.table_view.setSelectionMode(QAbstractItemView.SingleSelection)
       self.table_view.setSelectionBehavior(QAbstractItemView.SelectRows)
       # bind cell click to a method reference
       self.table_view.clicked.connect(self.selectRow)
       self.table_view.setModel(self.table_model)
       self.table_view.setSelectionModel(QItemSelectionModel(self.table_model))
       self.table_view.selectionModel().currentChanged.connect(self.onCurrentChanged) # update if keyboard moves to new row

       # enable sorting
       # self.table_view.setSortingEnabled(True)

       layout = QVBoxLayout(self)
       layout.addWidget(self.table_view)
       self.setLayout(layout)
       
       # default : first row selected.
       self.table_view.selectRow(0)
       # self.selectRow(self.table_view.selectedIndexes()[0])
       
    def selectRow(self, index):
        self.curr_spec = Spectrum(self.scanList[index.siblingAtColumn(1).data()])
        self.scanClicked.emit()
    
    def onCurrentChanged(self, new_index, old_index):
        self.selectRow(new_index)

class ScanTableModel(QAbstractTableModel):
    '''
       keep the method names
       they are an integral part of the model
    '''
    def __init__(self, parent, scanlist, header, *args):
       QAbstractTableModel.__init__(self, parent, *args)
       self.scanlist = scanlist # data type: MSSpectrum
       self.header = header
       
       # create array with MSSpectrum (only MS level=1)
       self.scanRows = self.getScanListAsArray(scanlist) # data type: list
       self.scanRows = self.getOnlyMS1Spectrum()

    def getScanListAsArray(self, scanlist):
        scanArr = []
        for index, spec in enumerate(scanlist):
            MSlevel = 'MS' + str(spec.getMSLevel())
            RT = spec.getRT()
            scanArr.append([MSlevel, index ,RT])
        return scanArr
    
    def getOnlyMS1Spectrum(self):
        tmpScans = []
        for spec in self.scanRows:
            if spec[0] != 'MS1': # only MS1
                continue
            tmpScans.append(spec)
        return tmpScans
        
    def headerData(self, col, orientation, role):
        if orientation == Qt.Horizontal and role == Qt.DisplayRole:
           return self.header[col]
        return None
    
    def rowCount(self, parent):
        return len(self.scanRows)
    
    def columnCount(self, parent):
        return len(self.header)
    
    def setData(self, index, value, role):
        if not index.isValid():
           return False
       
        self.dataChanged.emit(index, index)
        return True
    
    def flags(self, index):
        if not index.isValid():
           return None
        return Qt.ItemIsEnabled | Qt.ItemIsSelectable
        
    def data(self, index, role):
        if not index.isValid():
           return None
        value = self.scanRows[index.row()][index.column()]
        if role == Qt.EditRole:
            return value
        elif role == Qt.DisplayRole:
            return value

class ControllerWidget(QWidget):

    def __init__(self, mass_path, plot, *args):
        QWidget.__init__(self, *args)
        hbox = QVBoxLayout()
        self.setMaximumWidth(350)
        self.spectrum = plot

        # data processing
        self.mlc = MassList(mass_path)
        self.masses = self.mlc.getMassStruct()

        self.setMassTableView()
        self.setMassLineEdit()
        self.setParameterBox()

        self.spectrum.plot_anno(self.masses) # plotting

        hbox.addWidget(self.massTable)
        hbox.addLayout(self.massLineEditLayout)
        hbox.addWidget(self.paramBox)
        # hbox.addWidget(self.paramButton)
        self.setLayout(hbox)

    def setMassTableView(self):
        # set controller widgets
        self.massTable = QTableView()
        self.model = QStandardItemModel(self)
        self.model.setHorizontalHeaderLabels(["Masses"])
        self.model.itemChanged.connect(self.check_check_state)
        for mass, mStruct in self.masses.items():
            self.setListViewWithMass(mass, mStruct)
        self.massTable.setModel(self.model)
        self.massTable.resizeColumnToContents(0)
        self._data_visible = []

    def setMassLineEdit(self):
        self.massLineEditLayout = QHBoxLayout()
        self.massLineEdit = QLineEdit()
        self.massLineEditButton = QToolButton()
        self.massLineEditButton.setText("Add")
        self.massLineEditLabel = QLabel('Add mass to list')
        self.massLineEditLabel.setBuddy(self.massLineEdit)
        self.massLineEditLayout.addWidget(self.massLineEditLabel)
        self.massLineEditLayout.addWidget(self.massLineEdit)
        self.massLineEditLayout.addWidget(self.massLineEditButton)
        self.massLineEditButton.clicked.connect(self.addMassToListView)     

    def setParameterBox(self):
        self.paramBox = QGroupBox('Parameter')
        paramLayout = QVBoxLayout(self.paramBox)

        paramLayout.addLayout(self.setChargeRangeLineEdit())

        self.paramButton = QPushButton()
        self.paramButton.setText('Reload')
        self.paramButton.clicked.connect(self.reloadSpecWithParam)
        paramLayout.addWidget(self.paramButton)

    def setChargeRangeLineEdit(self):
        self.cs_range = [2, 100]

        csRangeEditLayout = QHBoxLayout()
        self.csMinLineEdit = QLineEdit()
        self.csMaxLineEdit = QLineEdit()
        csMinLineEditLabel = QLabel('min')
        csMaxLineEditLabel = QLabel('max')
        self.csMinLineEdit.setText('2')
        self.csMaxLineEdit.setText('100')
        csMinLineEditLabel.setBuddy(self.csMinLineEdit)
        csMaxLineEditLabel.setBuddy(self.csMaxLineEdit)

        csRangeEditLabel = QLabel('Charge range:')
        csRangeEditLabel.setToolTip("Minimum Charge should be equal to or larger than 2")
        csRangeEditLayout.addWidget(csRangeEditLabel)
        csRangeEditLayout.addWidget(csMinLineEditLabel)
        csRangeEditLayout.addWidget(self.csMinLineEdit)
        csRangeEditLayout.addWidget(csMaxLineEditLabel)
        csRangeEditLayout.addWidget(self.csMaxLineEdit)

        return csRangeEditLayout

    def setMassListExportButton(self):
        self.setmassbutton = ''

    def reloadSpecWithParam(self):
        minCs = self.csMinLineEdit.text()
        maxCs = self.csMaxLineEdit.text()
        
        if self.isError_reloadSpecWithParam(minCs, maxCs):
            self.csMinLineEdit.setText('2')
            self.csMaxLineEdit.setText('100')
            return
        
        # redraw
        self.cs_range = [int(minCs), int(maxCs)]
        self.masses = self.mlc.getMassStruct(self.cs_range)
        self.spectrum.plot_anno(self.masses)


    def isError_reloadSpecWithParam(self, minCs, maxCs):
        v = QIntValidator()
        v.setBottom(2)
        self.csMinLineEdit.setValidator(v)
        self.csMaxLineEdit.setValidator(v)

        if int(minCs) > int(maxCs):
            return True

        return False

    def getSymbolIcon(self, symbol, color):

        px = QPixmap(20, 20)
        px.fill(Qt.transparent)
        qp = QPainter(px)
        qpen = QPen(Qt.black, 0.05)
        qc = QColor()
        qc.setRgb(color[0], color[1], color[2])

        qp.setRenderHint(QPainter.Antialiasing)
        qp.setPen(qpen)
        qp.setBrush(QBrush(qc))
        qp.translate(10,10)
        qp.scale(20,20)
        qp.drawPath(Symbols[symbol])
        qp.end()

        return QIcon(px)

    def setListViewWithMass(self, mass, mStruct):
        
        icon = self.getSymbolIcon(mStruct.marker, mStruct.color)
        item = QStandardItem(icon, str(mass))
        item.setCheckable(True)

        self.model.appendRow([item])
            
    def check_check_state(self, i):
        if not i.isCheckable():  # Skip data columns.
            return

        mass = i.text()
        checked = i.checkState() == Qt.Checked

        if mass in self._data_visible:
            if not checked:
                self._data_visible.remove(mass)
                self.spectrum.annotateChargeLadder(self._data_visible)
        else:
            if checked:
                self._data_visible.append(mass)
                self.spectrum.annotateChargeLadder(self._data_visible)
    
    def addMassToListView(self):
        new_mass = self.massLineEdit.text()
        self.massLineEdit.clear()
        try:
            new_mass = float(new_mass)
        except:
            return
        new_mass_str = self.mlc.addNewMass(new_mass)
        self.masses[new_mass] = new_mass_str

        # redraw
        self.spectrum.plot_anno(self.masses)
        self.setListViewWithMass(new_mass, new_mass_str)

class OpenMSWidgets(QWidget):

    def __init__(self, *args, **kwargs):
        QWidget.__init__(self, *args, **kwargs)
        self.mainlayout = QHBoxLayout(self)
        self.isAnnoOn = False
    
    def clearLayout(self, layout):
        for i in reversed(range(layout.count())): 
            layout.itemAt(i).widget().setParent(None)

    def loadFile(self, file_path):
        
        self.isAnnoOn = False
        self.msexperimentWidget = QSplitter(Qt.Vertical)

        # data processing
        scans = MassSpecData().readMzML(file_path)
        
        # set Widgets
        self.spectrum = SpectrumWidget()
        self.scan = ScanWidget(scans)
        self.scan.scanClicked.connect(self.redrawPlot)
        self.msexperimentWidget.addWidget(self.spectrum)
        self.msexperimentWidget.addWidget(self.scan)
        self.mainlayout.addWidget(self.msexperimentWidget)

        # default : first row selected.
        self.scan.table_view.selectRow(0)
        self.scan.selectRow(self.scan.table_view.selectedIndexes()[0])

    def redrawPlot(self):
        self.spectrum.plot_func(self.scan.curr_spec)
        if self.isAnnoOn:
            self.spectrum.plot_anno(self.controller.masses)
            self.spectrum.annotateChargeLadder(self.controller._data_visible) # update with current visibility

    def annotation_FLASHDeconv(self, mass_path):
        
        self.controller = ControllerWidget(mass_path, self.spectrum)
        self.isAnnoOn = True

        # Adding Splitter
        self.splitter_spec_contr = QSplitter(Qt.Horizontal)
        self.splitter_spec_contr.addWidget(self.msexperimentWidget)
        self.splitter_spec_contr.addWidget(self.controller)
        self.mainlayout.addWidget(self.splitter_spec_contr)

class FDInputDialog(QDialog):
    def __init__(self):     
        super(FDInputDialog, self).__init__()

        self.setWindowTitle("Starting FLASHDeconv Visualization")
        self.setupUI()
        
    def setupUI(self):
        mainlayout = QVBoxLayout()
        self.setLayout(mainlayout)
        self.setErrorMessageBox()

        # widgets
        self.mzmlFileLineEdit = QLineEdit()
        self.mzmlFileButton = QToolButton()
        self.mzmlFileButton.setText("...")
        self.massFileButton = QToolButton()
        self.massFileLineEdit = QLineEdit()
        self.massFileButton.setText("...")
        self.mTypeButton1 = QRadioButton("Monoisotopic")
        self.mTypeButton2 = QRadioButton("Average")
        self.mTypeButton1.setChecked(True)
        self.tolerance = QLineEdit()
        self.tolerance.setText("10")

        self.setFormGroupBox()

        # connection
        self.mzmlFileButton.clicked.connect(self.openMzMLFileDialog)
        self.massFileButton.clicked.connect(self.openMassFileDialog)
        
        # from group box - ok/cancel
        buttonBox = QDialogButtonBox(QDialogButtonBox.Ok | QDialogButtonBox.Cancel)
        buttonBox.accepted.connect(self.handleException)
        buttonBox.rejected.connect(self.reject)
        
        # layout
        mainlayout.addWidget(self.formGroupBox)
        mainlayout.addWidget(buttonBox)
    
    def setFormGroupBox(self):
        self.formGroupBox = QGroupBox()
        layout = QFormLayout()
        
        mzmlLyt = QHBoxLayout()
        mzmlLyt.addWidget(self.mzmlFileLineEdit)
        mzmlLyt.addWidget(self.mzmlFileButton)
        massLyt = QHBoxLayout()
        massLyt.addWidget(self.massFileLineEdit)
        massLyt.addWidget(self.massFileButton)
        mTypeLyt = QHBoxLayout()
        mTypeLyt.addWidget(self.mTypeButton1)
        mTypeLyt.addWidget(self.mTypeButton2)
        tolLyt = QHBoxLayout()
        tolLyt.addWidget(self.tolerance)
        
        layout.addRow(QLabel("Input mzML File:"), mzmlLyt)
        layout.addRow(QLabel("Input Mass File:"), massLyt)
        layout.addRow(QLabel("Input Mass Type:"), mTypeLyt)
        layout.addRow(QLabel("Tolerance(ppm):"), tolLyt)
        self.formGroupBox.setLayout(layout)
        
    def openMzMLFileDialog(self):
        fileName, _ = QFileDialog.getOpenFileName(self,
                                "Open File ", "", "mzML Files (*.mzML)")
        if fileName:
            self.mzmlFileLineEdit.setText(fileName)
        
    def openMassFileDialog(self):
        fileName, _ = QFileDialog.getOpenFileName(self,
                            "Open File ", "", "Text Files (*.csv, *tsv)")
        if fileName:
            self.massFileLineEdit.setText(fileName)
    
    def setErrorMessageBox(self):
        self.errorDlg = QMessageBox()
        self.errorDlg.setIcon(QMessageBox.Critical)
        self.errorDlg.setWindowTitle("ERROR")
    
    def handleException(self):        
        
        if not os.path.exists(self.mzmlFileLineEdit.text()):
            self.errorDlg.setText('Input mzML file doesn\'t exist.')
            self.errorDlg.exec_()
            return
        
        if not os.path.exists(self.massFileLineEdit.text()):
            self.errorDlg.setText('Input mass file doesn\'t exist.')
            self.errorDlg.exec_()
            return

        try:
            float(self.tolerance.text())
        except:
            self.errorDlg.setText('Tolerance is not a number.')
            self.errorDlg.exec_()
            return
        
        self.accept()
        
class App(QMainWindow):

    def __init__(self):
        QMainWindow.__init__(self)
        self.resize(1000, 700) # window size
        self.initUI()

    def initUI(self):
        self.setWindowTitle('FLASHDeconvView')
        # self.center()
        
        # layout
        self.setMainMenu()
        self.centerWidget =  QWidget(self)
        self.setCentralWidget(self.centerWidget)
        self.windowLay = QVBoxLayout(self.centerWidget)
        
        # default widget <- per spectrum
        self.setOpenMSWidget()
        
        ## test purpose
<<<<<<< HEAD
        #massPath = "/Users/jeek/Documents/A4B_UKE/FIA_Ova/190509_Ova_native_25ngul_R.tsv"
        #mzmlPath = "/Users/jeek/Documents/A4B_UKE/FIA_Ova/190509_Ova_native_25ngul_R.mzML"
        #self.openmsWidget.loadFile(mzmlPath)
        #self.openmsWidget.annotation_FLASHDeconv(massPath)
=======
        # massPath = "/Users/jeek/Documents/A4B_UKE/FIA_Ova/190509_Ova_native_25ngul_R.tsv"
        # mzmlPath = "/Users/jeek/Documents/A4B_UKE/FIA_Ova/190509_Ova_native_25ngul_R.mzML"
        # self.openmsWidget.loadFile(mzmlPath)
        # self.openmsWidget.annotation_FLASHDeconv(massPath)
>>>>>>> 0fad1250

    def setOpenMSWidget(self):
        if self.windowLay.count() > 0 :
            self.clearLayout(self.windowLay)
        self.openmsWidget = OpenMSWidgets(self)
        self.windowLay.addWidget(self.openmsWidget)

    def setMainMenu(self):
        mainMenu = self.menuBar()
        mainMenu.setNativeMenuBar(False)
        
        self.titleMenu = mainMenu.addMenu('PyOpenMS')
        self.fileMenu = mainMenu.addMenu('File')
        # helpMenu = mainMenu.addMenu('Help')
        self.toolMenu = mainMenu.addMenu('Tools')
        
        self.setTitleMenu()
        self.setFileMenu()
        self.setToolMenu()
        
    def setTitleMenu(self):
        self.setExitButton()
        
    def setFileMenu(self):
        # open mzml file
        mzmlOpenAct = QAction('Open file', self)
        mzmlOpenAct.setShortcut('Ctrl+O')
        mzmlOpenAct.setStatusTip('Open new file')
        mzmlOpenAct.triggered.connect(self.openFileDialog)
        self.fileMenu.addAction(mzmlOpenAct)
        
    def setToolMenu(self):
        # FLASHDeconv Viewer
        fdAct = QAction('FLASHDeconvV', self)
        fdAct.triggered.connect(self.startFLASHDeconvV)
        self.toolMenu.addAction(fdAct)
        
    def startFLASHDeconvV(self):
        
        inputDlg = FDInputDialog()
        if inputDlg.exec_(): # data accepted
            self.mzmlPath = inputDlg.mzmlFileLineEdit.text()
            self.massPath = inputDlg.massFileLineEdit.text()
            self.tol = inputDlg.tolerance.text()
            self.isAvg = inputDlg.mTypeButton2.isChecked()
            
            if self.isAvg:
                print("Calculate with AVG mass")

            self.setOpenMSWidget()
            self.openmsWidget.loadFile(self.mzmlPath)
            self.openmsWidget.annotation_FLASHDeconv(self.massPath)
    
    def clearLayout(self, layout):
        for i in reversed(range(layout.count())): 
            layout.itemAt(i).widget().setParent(None)

    def openFileDialog(self):
        fileName, _ = QFileDialog.getOpenFileName(self,
                                "Open File ", "", "mzML Files (*.mzML)")
        if fileName:
            print('opening...', fileName)
            self.setOpenMSWidget()
            self.openmsWidget.loadFile(fileName)

    def center(self):        
        qr = self.frameGeometry()
        cp = QDesktopWidget().availableGeometry().center()  
        qr.moveCenter(cp)
        self.move(qr.topLeft())
    
    def setExitButton(self):
        exitButton = QAction('Exit', self)
        exitButton.setShortcut('Ctrl+Q')
        exitButton.setStatusTip('Exit application')
        exitButton.triggered.connect(self.close)
        self.titleMenu.addAction(exitButton)
        
    def closeEvent(self, event):
        self.close
        sys.exit(0)

        
if __name__ == '__main__':
    app = QApplication(sys.argv)
    ex = App()
    ex.show()
    sys.exit(app.exec_())<|MERGE_RESOLUTION|>--- conflicted
+++ resolved
@@ -14,8 +14,12 @@
 import pandas as pd
 from collections import namedtuple
 
+# define Constant locally until bug in pyOpenMS is fixed
+def pyopenms():
+    def Constants():
+        PROTON_MASS_U = 1.0072764667710
 import pyopenms 
-#import pyopenms.Constants
+
 
 # structure for each input masses
 MassDataStruct = namedtuple('MassDataStruct', "mz_theo_arr \
@@ -60,12 +64,7 @@
     def calculateTheoMzList(self, mass, cs_range, mz_range=(0,0)):
         theo_mz_list = []
         for cs in range(cs_range[0], cs_range[1]+1):
-<<<<<<< HEAD
-            print(type(mass), "....", mass)
-            mz = (mass + cs * 1.007) / cs
-=======
             mz = (mass + cs * pyopenms.Constants.PROTON_MASS_U) / cs
->>>>>>> 0fad1250
             ''' add if statement for mz_range '''
             theo_mz_list.append((cs,mz))
         return theo_mz_list
@@ -111,7 +110,6 @@
         self.setLabel('left', 'intensity')
         self.getViewBox().sigRangeChangedManually.connect(self.modifyYAxis)
         self.highlighted_peak_label = None
-        self.proxy = pg.SignalProxy(self.scene().sigMouseMoved, rateLimit=60, slot=self.onMouseMoved)
     
     def modifyYAxis(self):
         self.currMaxY = self.getMaxYfromX(self.getAxis('bottom').range)
@@ -235,29 +233,6 @@
                     for key, value in self._charge_ladder_labels[mass].items():
                         value.setPos(0,0)
 
-    def onMouseMoved(self, evt):
-        pos = evt[0]  ## using signal proxy turns original arguments into a tuple
-        if self.sceneBoundingRect().contains(pos):
-            mouse_point = self.getViewBox().mapSceneToView(pos)
-            nearest_p = self.spec.findNearestPeakWithTheoPos(mouse_point.x(), 1e12) # TODO: choose largest peak in tolerance range instead of nearest one
-            if nearest_p == None or nearest_p.getIntensity() == 0:
-                return
-
-            if abs(mouse_point.x() - nearest_p.getMZ()) < 10.0:  # TODO: calculate from pixel with
-                x = nearest_p.getMZ()
-                y = nearest_p.getIntensity()
-
-                if self.highlighted_peak_label != None:
-                    self.removeItem(self.highlighted_peak_label)
-
-                self.highlighted_peak_label = pg.TextItem(text='{0:.3f}'.format(x), color=(100,100,100), anchor=(0.5,1))
-                self.highlighted_peak_label.setPos(x, y)
-                self.addItem(self.highlighted_peak_label)
-        else:
-            # mouse moved out of visible area: remove highlighting item
-            if self.highlighted_peak_label != None:
-                self.removeItem(self.highlighted_peak_label)
-
 
 
 
@@ -697,17 +672,10 @@
         self.setOpenMSWidget()
         
         ## test purpose
-<<<<<<< HEAD
-        #massPath = "/Users/jeek/Documents/A4B_UKE/FIA_Ova/190509_Ova_native_25ngul_R.tsv"
-        #mzmlPath = "/Users/jeek/Documents/A4B_UKE/FIA_Ova/190509_Ova_native_25ngul_R.mzML"
-        #self.openmsWidget.loadFile(mzmlPath)
-        #self.openmsWidget.annotation_FLASHDeconv(massPath)
-=======
         # massPath = "/Users/jeek/Documents/A4B_UKE/FIA_Ova/190509_Ova_native_25ngul_R.tsv"
         # mzmlPath = "/Users/jeek/Documents/A4B_UKE/FIA_Ova/190509_Ova_native_25ngul_R.mzML"
         # self.openmsWidget.loadFile(mzmlPath)
         # self.openmsWidget.annotation_FLASHDeconv(massPath)
->>>>>>> 0fad1250
 
     def setOpenMSWidget(self):
         if self.windowLay.count() > 0 :
